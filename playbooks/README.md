# Ansible Playbooks for Kentik

The following playbooks are available today for managing Kentik with Ansible:

- Updating SNMP device settings
  - This playbook will update SNMPv3 and SNMPv2 authentication settings for the devices listing in the inventory that the playbook is ran against. The run this playbook, the user must do the following:
    1. Create an inventory file with the list of devices that will be updated. The device names in this inventory must match the device names in Kentik. The device names will also need to be resolvable by DNS, if not the user will need to add the ip address to the inventory file with the device name like so: `device1 ansible_host=1.1.1.1` 
<<<<<<< HEAD
    2. The user will need to duplicate the template_kentik_snmp_var.yml file under the vars directory and name it credentials.yml. After duplicating it, then add all the appropriate settings to the file.
  - To the Run the playbook, type `ansible-playbook pb_update_kentik_snmp.yml -i inventory_file`

- Sync two address based custom dimensions
  - This playbook will take two custom dimension IDs as input. One ID is the "FROM" (the dimension to be copied) and the second ID is the "TO" (the dimension to sync/copy the FROM).
  - To use this playbook all you need are those two dimensions handy and the credential file.
    - The user will need to duplicate the template_kentik_snmp_var.yml file under the vars directory and name it credentials.yml. After duplicating it, then add all the appropriate settings to the file.
  - Limitions
    - Only values with one address to value mapping is supported.
    - Only ip address values are supported. 
    - The maximum number of populators is unknown for this playbook and may be something you run into.
=======
    2. The user will need to the duplicate the template_kentik_snmp_var.yml file under the vars directory and name it credentials.yml. After duplicating it, then add all the appropriate settings to the file.
  - To the Run the playbook, type `ansible-playbook pb_update_kentik_snmp.yml -i inventory_file`

-- happy automating
>>>>>>> 63a8d276
<|MERGE_RESOLUTION|>--- conflicted
+++ resolved
@@ -5,7 +5,6 @@
 - Updating SNMP device settings
   - This playbook will update SNMPv3 and SNMPv2 authentication settings for the devices listing in the inventory that the playbook is ran against. The run this playbook, the user must do the following:
     1. Create an inventory file with the list of devices that will be updated. The device names in this inventory must match the device names in Kentik. The device names will also need to be resolvable by DNS, if not the user will need to add the ip address to the inventory file with the device name like so: `device1 ansible_host=1.1.1.1` 
-<<<<<<< HEAD
     2. The user will need to duplicate the template_kentik_snmp_var.yml file under the vars directory and name it credentials.yml. After duplicating it, then add all the appropriate settings to the file.
   - To the Run the playbook, type `ansible-playbook pb_update_kentik_snmp.yml -i inventory_file`
 
@@ -17,9 +16,4 @@
     - Only values with one address to value mapping is supported.
     - Only ip address values are supported. 
     - The maximum number of populators is unknown for this playbook and may be something you run into.
-=======
-    2. The user will need to the duplicate the template_kentik_snmp_var.yml file under the vars directory and name it credentials.yml. After duplicating it, then add all the appropriate settings to the file.
-  - To the Run the playbook, type `ansible-playbook pb_update_kentik_snmp.yml -i inventory_file`
-
--- happy automating
->>>>>>> 63a8d276
+-- happy automating