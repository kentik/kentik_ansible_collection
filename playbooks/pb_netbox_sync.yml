---
- name: "MAIN >> SYNC NETBOX TO KENTIK << MUST USE NETBOX INVENTORY"
  hosts: all
  gather_facts: false
  vars_files:
    - ./vars/credentials.yml

  tasks:

    - name: Collect List of Sites from netbox
      ansible.builtin.uri:
        url: "https://{{ netbox_host }}/api/dcim/sites/?limit=0"
        validate_certs: false
        headers:
          authorization: "Token {{ netbox_token }}"
      register: netbox_sites
      delegate_to: localhost
      run_once: true

    - name: Create the sites
      kentik.kentik_config.kentik_site:
        title: "{{ item['slug'] }}"
        lat: "{{ item['latitude'] | int }}"
        lon: "{{ item['longitude'] | int }}"
        state: present
        email: "{{ kentik_user }}"
        token: "{{ kentik_token }}"
      delegate_to: localhost
      register: site_data
      run_once: true
      loop: "{{ netbox_sites.json.results }}"

    - name: Gather device roles from Netbox
      ansible.builtin.uri:
        url: "https://{{ netbox_host }}/api/dcim/device-roles/?limit=0"
        validate_certs: false
        headers:
          authorization: Token {{ netbox_token }}
      register: netbox_roles
      delegate_to: localhost
      run_once: true

    - name: Gather tenants from Netbox
      ansible.builtin.uri:
        url: "https://{{ netbox_host }}/api/tenancy/tenants/?limit=0"
        validate_certs: false
        headers:
          authorization: Token {{ netbox_token }}
      register: netbox_tenants
      delegate_to: localhost
      run_once: true

    - name: Gather tags from Netbox
      ansible.builtin.uri:
        url: "https://{{ netbox_host }}/api/extras/tags/?limit=0"
        validate_certs: false
        headers:
          authorization: Token {{ netbox_token }}
      register: netbox_tags
      delegate_to: localhost
      run_once: true

    - name: Create device role labels
      kentik.kentik_config.kentik_label:
        name: "{{ item['slug'] }}"
        color: "#{{ item['color'] }}"
        email: "{{ kentik_user }}"
        token: "{{ kentik_token }}"
      delegate_to: localhost
      loop: "{{ netbox_roles.json.results }}"
      run_once: true

    - name: Create tenant labels
      kentik.kentik_config.kentik_label:
        name: "{{ item['slug'] }}"
        color: "#00ff00"
        email: "{{ kentik_user }}"
        token: "{{ kentik_token }}"
      delegate_to: localhost
      loop: "{{ netbox_tenants.json.results }}"
      run_once: true

    - name: Create tags labels
      kentik.kentik_config.kentik_label:
        name: "{{ item['slug'] }}"
        color: "#{{ item['color'] }}"
        email: "{{ kentik_user }}"
        token: "{{ kentik_token }}"
      delegate_to: localhost
      loop: "{{ netbox_tags.json.results }}"
      run_once: true

    - name: Set fact for labels
      ansible.builtin.set_fact:
        labels: "{{ device_roles + tenants + tags }}"

    - name: Print labels
      ansible.builtin.debug:
        var: labels

    - name: Create Device
      kentik.kentik_config.kentik_device:
        deviceName: "{{ inventory_hostname }}"
        deviceSampleRate: 10
        planName: Free Flowpak Plan
        siteName: "{{ sites[0] }}"
        sendingIps: ["{{ primary_ip4 }}"]
        deviceSnmpIp: "{{ primary_ip4 }}"
        deviceSnmpCommunity: kentik
        minimizeSnmp: false
        nms:
<<<<<<< HEAD
            agentId: "27"
            ipAddress: "{{ primary_ip4 }}"
            snmp:
                credentialName: "{{ kentik_nms_credential }}"
        labels: "{{ tags }}"
=======
          agentId: "27"
          ipAddress: "{{ primary_ip4 }}"
          snmp:
            credentialName: default
        labels: "{{ labels }}"
>>>>>>> 124bad39
        email: "{{ kentik_user }}"
        token: "{{ kentik_token }}"
      delegate_to: localhost
    
    - name: Sync Prefixes
      kentik.kentik_config.kentik_netbox_prefixes:
        netboxUrl: "https://{{ netbox_host }}"
        netboxToken: "{{netbox_token}}"
        enableTenant: True
        tenantName: "tenants"
        enableSitebyIP: True
        enableRoles: True
        enableDescriptions: True
        enableVlan: True
        enableCustomFields: True
        customFieldName: POD
        activeOnly: True
        email: "{{ kentik_user }}"
        token: "{{ kentik_token }}"
        region: US
      delegate_to: localhost
      run_once: true<|MERGE_RESOLUTION|>--- conflicted
+++ resolved
@@ -109,19 +109,11 @@
         deviceSnmpCommunity: kentik
         minimizeSnmp: false
         nms:
-<<<<<<< HEAD
-            agentId: "27"
-            ipAddress: "{{ primary_ip4 }}"
-            snmp:
-                credentialName: "{{ kentik_nms_credential }}"
-        labels: "{{ tags }}"
-=======
           agentId: "27"
           ipAddress: "{{ primary_ip4 }}"
           snmp:
             credentialName: default
         labels: "{{ labels }}"
->>>>>>> 124bad39
         email: "{{ kentik_user }}"
         token: "{{ kentik_token }}"
       delegate_to: localhost
