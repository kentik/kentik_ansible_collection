--- conflicted
+++ resolved
@@ -4,10 +4,6 @@
   gather_facts: false
   vars_files:
     - ./vars/credentials.yml
-<<<<<<< HEAD
-
-=======
->>>>>>> 80d13792
 
   tasks:
     - name: Collect List of Sites from Nautobot
@@ -115,22 +111,12 @@
         deviceSnmpIp: "{{ primary_ip4 }}"
         deviceSnmpCommunity: kentik
         nms:
-<<<<<<< HEAD
-            agentId: "183"
-            ipAddress: "{{ primary_ip4 }}"
-            snmp:
-                credentialName: snmp_v2_read_only
+          agentId: "183"
+          ipAddress: "{{ primary_ip4 }}"
+          snmp:
+            credentialName: snmp_v2_read_only
         labels: "{{ tags }}"
         email: "{{ kentik_user }}"
         token: "{{ kentik_token }}"
         state: absent
-=======
-          agentId: "183"
-          ipAddress: "{{ primary_ip4 }}"
-          snmp:
-            credentialName: snmp_v2_read_only
-        labels: "{{ labels }}"
-        email: "{{ kentik_user }}"
-        token: "{{ kentik_token }}"
->>>>>>> 80d13792
       delegate_to: localhost